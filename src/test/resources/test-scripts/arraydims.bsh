#!/bin/java bsh.Interpreter

source("TestHarness.bsh");
source("Assert.bsh");

oa = new Object [] { "foo", "bar" };
assert( oa.length == 2 && oa[0] instanceof String );

oa = new Object [] { };
assert( oa.length == 0 );

int [][] ia = new int [5][4];
ia[2][2] = 5;

Object [][][] foo = new Object [2][2][2];
assert( foo.length == 2 );
assert( foo[0].length == 2 );
assert( foo[0][0].length == 2 );

assert( ia[2][2] == 5 && ia[2][3] != 5 );

// Some tests with null
oa = new Object [] { "foo", "bar", null };
assert( oa instanceof Object [] );
oa = new Object [] { null, "foo", "bar" };
assert( oa instanceof Object [] );
x = new String[] {null, "foo"};

Object[] test = new Object[] { new Long(2000), "MyDisk", new Double(21.4) };
assert( test.length == 3);
assert( test[2] instanceof Double );

Object[] test2 = new Object[] {
    (Object)new Long(2000), (Object)"MyDisk", (Object)new Double(21.4) };


assert( isEvalError("a=new int[] { 2, new Object() }") );

// promotion
long [] la = new long [] { 1L, 2, (byte)3 };
float [] fa = new float [] { 1L, 2, (byte)3, (float)3.3, 3.3f };
double [] da = new double [] { 1L, 2, (byte)3, 3.3, 3.3f, 3.3d };
assert( da[1] == 2.0d );
assert( da[1] == 2.0 );

// double check that declared types don't matter
la2 = new long [] { 1L, 2, (byte)3 };
fa2 = new float [] { 1L, 2, (byte)3, (float)3.3, 3.3f };
da2 = new double [] { 1L, 2, (byte)3, 3.3, 3.3f, 3.3d };

String [][] sa = new String [2][2];
String [] d1sa = new String [] { "foo", "bar" };
String [][] d2sa  = new String [][] { d1sa, d1sa };

// multidimensional initializers
String [][] sa2 = new String [][] { new String [] { "foo" }, new String [] { "foo", "bar" } };

String [][][] sa3 = new String [][][] {
        new String [][] {
            new String [] { "foo" }, new String [] { "f", "f", } },
        new String [][] {
            new String [] { "foo", "bar", "flag" } }
    };

assert( sa3[1][0][2].equals("flag") );

String [][][] sa4 = new String [][][] {
    new String [][] {
        new String [] { "f", "f", }, new String [] { "foo" } },
    new String [][] {
        new String [] { "foo", "bar", "flag" } }
};

assert( sa4[1][0][2].equals("flag") );

String [][][] sa5 = new String [][][] {
    new String [][] {
        new String [] { "foo", "bar", "flag" } },
    new String [][] {
        new String [] { "f", "f", }, new String [] { "foo" } }
};

assert( sa5[0][0][2].equals("flag") );

Object [][] o= new Object [][] {
    new Object [] {"me",new Integer(5),new Byte((byte)3)},
    new Object [] {"you",new Integer(6),new Byte((byte)2)} };

// initializers which rely on the declared type of the variable!
// This is quite a coup! ;);)

String [] d1xa = { "foo", "bar" };
String [][] d2xa  = { d1xa, d1xa };

// will not work in assignment of course
// d2xa  = { d1xa, d1xa };

// Wow!  I am so happy ;)
String [][][] sa99 =
        { { { "foo", null }, { "f", "f", } }, { { "foo", "bar", "flag" } } };
assert( sa99[1][0][2].equals("flag") );

// a few more
long [] la = { 1L, 2, (byte)3 };
float [] fa =  { 1L, 2, (byte)3, (float)3.3, 3.3f };
double [] da = { 1L, 2, (byte)3, 3.3, 3.3f, 3.3d };
assert( da[1] == 2.0d );
assert( da[1] == 2.0 );

// Some stuff submitted in the original bug report... thought I'd throw it in.
Object[] oo = { new Object(), new Object() };
oo = new Object[] { new Object(), new Object() };
// doesn't work in 1.1
oo = new Object[][] { { new Object() }, { new Object() } };
// doesn't work in 1.1
oo = new Object[][] { new Object[] { new Object() }, new Object[] { new Object() } };
oo = new Object[] { 0, 1 };
oo = new Object[] { "a", "b"};
oo = new Object[] { 0, "a" };
oo = new Object[] { new Integer(0), new String("a") };
oo = new Object[] { (Object) new Integer(0), (Object) new String("a") };
ov = new Vector();
ov.add(0);
ov.add("a");
oo = ov.toArray();

Integer [][] ua1x = new Integer [5][0];
assert( ua1x[0] instanceof Integer[] );

// partial initialization
Integer [][] ua1 = new Integer [5][];
assert( ua1 instanceof Integer [][] );
assert ( ua1[0] == null );
ua1[0] = new Integer[5];

int [][] ua1a = new int [5][];
assert( ua1a instanceof int [][] );
assert ( ua1a[0] == null );
ua1a[0] = new int[5];

ua2x = new Integer [3][3][3];
assert( ua2x instanceof Integer [][][] );

ua2 = new Integer [3][][];
assert( ua2 instanceof Integer [][][] );
ua2[0] = new Integer [1][1] ;
ua2[0][0] = new Integer [1] ;
ua2[1] = new Integer [][] { {1,2}, {1,2} };

String[][] array2dim1 = new String[10][];

int[][][] primi3 = new int [3][][];
assert( primi3 instanceof int[][][] );

<<<<<<< HEAD
// Assert that reference objects in array dimensions can be unboxed and widened
assert(new int[Integer.valueOf(3)].length == 3);
assert(new int[Byte.valueOf((byte)3)].length == 3);
assert(new int[Short.valueOf((short)3)].length == 3);
=======
// Verify array dimensions set by various number types
assertArrayEquals({0, 0, 0}, new int[Integer.valueOf(3i)]);
assertArrayEquals({0, 0, 0}, new int[Byte.valueOf(3o)]);
assertArrayEquals({0, 0, 0}, new int[Short.valueOf(3s)]);
assertArrayEquals({0, 0, 0}, new int[Float.valueOf(3.0f)]);
assertArrayEquals({0, 0, 0}, new int[Double.valueOf(3.0d)]);
assertArrayEquals({0, 0, 0}, new int[3i]);
assertArrayEquals({0, 0, 0}, new int[3o]);
assertArrayEquals({0, 0, 0}, new int[3s]);
assertArrayEquals({0, 0, 0}, new int[3.0f]);
assertArrayEquals({0, 0, 0}, new int[3.0d]);
assertArrayEquals({0, 0, 0}, new int[3w]);
assertArrayEquals({0, 0, 0}, new int[3.0w]);

// Verify overflow protection of narrowed types
assert(isEvalError("cannot assign number 2147483648 to type int", 'new int[2147483648];'));
assert(isEvalError("cannot assign number 2147483648 to type int", 'new int[2147483648l];'));
assert(isEvalError("cannot assign number 2147483648 to type int", 'new int[2147483648w];'));
assert(isEvalError("cannot assign number 2147483648.0 to type int", 'new int[2147483648.0w];'));
>>>>>>> f1659c13

complete();<|MERGE_RESOLUTION|>--- conflicted
+++ resolved
@@ -152,31 +152,9 @@
 int[][][] primi3 = new int [3][][];
 assert( primi3 instanceof int[][][] );
 
-<<<<<<< HEAD
 // Assert that reference objects in array dimensions can be unboxed and widened
 assert(new int[Integer.valueOf(3)].length == 3);
 assert(new int[Byte.valueOf((byte)3)].length == 3);
 assert(new int[Short.valueOf((short)3)].length == 3);
-=======
-// Verify array dimensions set by various number types
-assertArrayEquals({0, 0, 0}, new int[Integer.valueOf(3i)]);
-assertArrayEquals({0, 0, 0}, new int[Byte.valueOf(3o)]);
-assertArrayEquals({0, 0, 0}, new int[Short.valueOf(3s)]);
-assertArrayEquals({0, 0, 0}, new int[Float.valueOf(3.0f)]);
-assertArrayEquals({0, 0, 0}, new int[Double.valueOf(3.0d)]);
-assertArrayEquals({0, 0, 0}, new int[3i]);
-assertArrayEquals({0, 0, 0}, new int[3o]);
-assertArrayEquals({0, 0, 0}, new int[3s]);
-assertArrayEquals({0, 0, 0}, new int[3.0f]);
-assertArrayEquals({0, 0, 0}, new int[3.0d]);
-assertArrayEquals({0, 0, 0}, new int[3w]);
-assertArrayEquals({0, 0, 0}, new int[3.0w]);
-
-// Verify overflow protection of narrowed types
-assert(isEvalError("cannot assign number 2147483648 to type int", 'new int[2147483648];'));
-assert(isEvalError("cannot assign number 2147483648 to type int", 'new int[2147483648l];'));
-assert(isEvalError("cannot assign number 2147483648 to type int", 'new int[2147483648w];'));
-assert(isEvalError("cannot assign number 2147483648.0 to type int", 'new int[2147483648.0w];'));
->>>>>>> f1659c13
 
 complete();